{
  "use_notifications": true,
  "temporary_clipboard": true,
  "automatic_reversion": true,
<<<<<<< HEAD
  "revert_hotkey": "ctrl+alt+r",
=======
>>>>>>> 94ec5fc3
  "profiles": [
    {
      "name": "General Cleanup",
      "enabled": true,
      "hotkey": "ctrl+alt+v",
<<<<<<< HEAD
      "reverse_hotkey": "shift+alt+v",
=======
>>>>>>> 94ec5fc3
      "replacements": [
        {
          "regex": "\\s+",
          "replace_with": " "
        },
        {
          "regex": "(?i)name[s]?[/\\\\]",
          "replace_with": ""
<<<<<<< HEAD
          "preserve_case": true
=======
>>>>>>> 94ec5fc3
        }
      ]
    },
    {
      "name": "Code Formatting",
      "enabled": true,
      "hotkey": "ctrl+alt+c",
      "replacements": [
        {
          "regex": "\\t",
          "replace_with": "    "
        },
        {
          "regex": "\\s+$",
          "replace_with": ""
        }
      ]
    },
    {
      "name": "Privacy",
      "enabled": false,
      "hotkey": "ctrl+alt+v",
      "replacements": [
        {
          "regex": "(?i)\\b[A-Z0-9._%+-]+@[A-Z0-9.-]+\\.[A-Z]{2,}\\b",
          "replace_with": "[EMAIL REDACTED]"
        },
        {
          "regex": "\\b\\d{3}-\\d{2}-\\d{4}\\b",
          "replace_with": "[SSN REDACTED]"
        }
      ]
    }
  ]
}<|MERGE_RESOLUTION|>--- conflicted
+++ resolved
@@ -2,19 +2,13 @@
   "use_notifications": true,
   "temporary_clipboard": true,
   "automatic_reversion": true,
-<<<<<<< HEAD
   "revert_hotkey": "ctrl+alt+r",
-=======
->>>>>>> 94ec5fc3
   "profiles": [
     {
       "name": "General Cleanup",
       "enabled": true,
       "hotkey": "ctrl+alt+v",
-<<<<<<< HEAD
       "reverse_hotkey": "shift+alt+v",
-=======
->>>>>>> 94ec5fc3
       "replacements": [
         {
           "regex": "\\s+",
@@ -23,10 +17,7 @@
         {
           "regex": "(?i)name[s]?[/\\\\]",
           "replace_with": ""
-<<<<<<< HEAD
           "preserve_case": true
-=======
->>>>>>> 94ec5fc3
         }
       ]
     },
@@ -59,6 +50,34 @@
           "replace_with": "[SSN REDACTED]"
         }
       ]
+      "name": "Code Formatting",
+      "enabled": true,
+      "hotkey": "ctrl+alt+c",
+      "replacements": [
+        {
+          "regex": "\\t",
+          "replace_with": "    "
+        },
+        {
+          "regex": "\\s+$",
+          "replace_with": ""
+        }
+      ]
+    },
+    {
+      "name": "Privacy",
+      "enabled": false,
+      "hotkey": "ctrl+alt+v",
+      "replacements": [
+        {
+          "regex": "(?i)\\b[A-Z0-9._%+-]+@[A-Z0-9.-]+\\.[A-Z]{2,}\\b",
+          "replace_with": "[EMAIL REDACTED]"
+        },
+        {
+          "regex": "\\b\\d{3}-\\d{2}-\\d{4}\\b",
+          "replace_with": "[SSN REDACTED]"
+        }
+      ]
     }
   ]
 }