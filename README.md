--- conflicted
+++ resolved
@@ -33,16 +33,8 @@
 - **Bidirectional Replacements:**
   Configure reverse hotkeys to switch back from replaced text to original text (supports secret placeholders).
 
-<<<<<<< HEAD
 - **Temporary Clipboard Storage:**
   Optionally store the original clipboard text before processing. You can choose to automatically revert to the original clipboard content after pasting or manually revert using the system tray menu.
-=======
-- **Temporary Clipboard Storage:**  
-  Optionally store the original clipboard text before processing. You can choose to automatically revert to the original clipboard content after pasting or manually revert using the system tray menu.
-
-- **Global Revert Hotkey:**  
-  Configure a dedicated hotkey to quickly revert to the original clipboard content when automatic reversion is disabled.
->>>>>>> 3e21d326
 
 - **Global Revert Hotkey:**
   Configure a dedicated hotkey to quickly revert to the original clipboard content when automatic reversion is disabled.
@@ -59,41 +51,8 @@
 - **System Tray Icon:**
   Runs in the background with a system tray icon and provides a menu for quick actions like managing secrets, adding simple rules, opening the configuration file, reloading configuration, viewing last changes, reverting clipboard, and exiting the application.
 
-<<<<<<< HEAD
 - **Change Details Viewer:**
   After a replacement occurs, view a detailed HTML report showing a summary of changes and a line-by-line diff of the original versus modified text, opened in your default web browser.
-=======
-- [Go 1.16+](https://golang.org/dl/)
-- A Windows machine for building the Windows executable (or cross-compilation setup)
-
-## Project Structure
-
-The project now follows a modern Go project structure:
-
-```
-clipboard-regex-replace/
-├── cmd/
-│   └── clipregex/          # Main entry point
-├── internal/               # Internal packages
-│   ├── app/                # Application core
-│   ├── clipboard/          # Clipboard handling
-│   ├── config/             # Configuration
-│   ├── hotkey/             # Hotkey management
-│   ├── resources/          # Embedded resources
-│   └── ui/                 # User interface
-├── dist/                   # Distribution builds
-├── assets/                 # External assets
-├── go.mod
-├── go.sum
-├── config.json.example
-├── icon.png                # External icon for notifications
-└── README.md
-```
-
-## Installation
-
-1. **Clone the Repository:**
->>>>>>> 3e21d326
 
 - **Standalone Executable:**
   Easily build and distribute a single EXE file on Windows (with external configuration files).
@@ -111,7 +70,6 @@
 
 The project now follows a modern Go project structure:
 
-<<<<<<< HEAD
 ```
 clipboard-regex-replace/
 ├── cmd/
@@ -132,9 +90,6 @@
 ├── icon.png                # External icon for notifications
 └── README.md
 ```
-=======
-The application reads its configuration from an external `config.json` file. As of v1.5.0, Clipboard Regex Replace supports multiple profiles (see the [Multiple Profile Support](#multiple-profile-support) section).
->>>>>>> 3e21d326
 
 ## Installation
 
@@ -149,13 +104,9 @@
 
     The repository uses Go modules. The required dependencies will be fetched automatically when you build or run the project.
 
-<<<<<<< HEAD
     ```bash
     go mod tidy
     ```
-=======
-Clipboard Regex Replace supports multiple configuration profiles. Each profile can have its own set of replacement patterns and hotkey bindings.
->>>>>>> 3e21d326
 
 ## Configuration
 
@@ -169,17 +120,12 @@
 {
   "use_notifications": true,
   "temporary_clipboard": true,
-<<<<<<< HEAD
   "automatic_reversion": false,
   "revert_hotkey": "ctrl+shift+alt+r",
   "secrets": {
     "my_api_key": "managed",
     "personal_email": "managed"
   },
-=======
-  "automatic_reversion": true,
-  "revert_hotkey": "ctrl+shift+alt+r",
->>>>>>> 3e21d326
   "profiles": [
     {
       "name": "General Cleanup",
@@ -313,11 +259,7 @@
 
 ## Case-Preserving and Reversible Replacements
 
-<<<<<<< HEAD
 Clipboard Regex Replace supports case-preserving and bidirectional replacements. Secret placeholders work with these features.
-=======
-Clipboard Regex Replace supports case-preserving and bidirectional replacements.
->>>>>>> 3e21d326
 
 ### Case Preservation
 
@@ -357,13 +299,7 @@
   ]
 }
 ```
-<<<<<<< HEAD
 Assuming `{{real_name_alt1}}` resolves to `JohnDoe_T`, `{{real_name_alt2}}` to `JohnDoe`, and `{{github_user}}` to `GithubUser`:
-=======
-
-When using bidirectional replacements:
-
->>>>>>> 3e21d326
 - Pressing `ctrl+alt+v` performs normal replacements (`JohnDoe` → `GithubUser`)
 - Pressing `shift+alt+v` performs reverse replacements (`GithubUser` → `JohnDoe_T`, using the first resolved pattern by default).
 
@@ -383,7 +319,6 @@
 
 ## Usage
 
-<<<<<<< HEAD
 1.  **Running the Application:**
     - **Development:** `go run cmd/clipregex/main.go`
     - **Production:** Double-click the compiled `.exe` (or run it from terminal/startup).
@@ -400,16 +335,12 @@
     - Select **Add Simple Rule...**.
     - Follow the prompts to select a profile, enter source text, replacement text, and choose case sensitivity.
     - Use **Reload Configuration** from the system tray menu to activate the new rule without restarting.
-=======
-## Usage
->>>>>>> 3e21d326
 
 4.  **Triggering Clipboard Processing:**
     - Copy some text.
     - Press a configured hotkey (e.g., `Ctrl+Alt+V`).
     - The application reads the clipboard, resolves any `{{...}}` placeholders using secrets from the OS keychain, applies matching regex rules, updates the clipboard, simulates paste, and shows notifications.
 
-<<<<<<< HEAD
 5.  **Viewing Changes:**
     - Right-click the system tray icon after a replacement.
     - Select **View Last Change Details**. Opens a diff report in your browser.
@@ -418,23 +349,10 @@
     - Copy text containing previously replaced content.
     - Press the configured reverse hotkey.
     - The application resolves secrets needed for the reverse mapping and applies the rules.
-=======
-   **Option 1:** During development, run it using Go:
-
-   ```bash
-   go run cmd/clipregex/main.go
-   ```
-
-   **Option 2:** Run the pre-compiled executable:
-
-   - Simply double-click the `ClipboardRegexReplace.exe` file
-   - Or create a shortcut to the executable and place it in your startup folder for automatic launch when Windows starts
->>>>>>> 3e21d326
 
 7.  **Reverting to Original Clipboard:**
     - Use the global revert hotkey (if configured) or the **Revert to Original** systray menu item (if temporary clipboard is enabled).
 
-<<<<<<< HEAD
 8.  **Editing Configuration:**
     - Right-click the systray icon -> **Open Config File**.
 
@@ -446,35 +364,6 @@
 
 11. **Exiting the Application:**
     - Right-click the systray icon -> **Quit**.
-=======
-2. **Triggering Clipboard Processing:**  
-   Copy some text, then press the configured hotkey (e.g., `Ctrl+Alt+V`). The application will:
-
-   - Read your clipboard text.
-   - Apply the configured regex replacements from all enabled profiles with matching hotkey.
-   - Update the clipboard.
-   - Simulate a paste action.
-   - Display a toast notification (on Windows) indicating the number of replacements performed.
-   - If enabled, automatically revert to the original clipboard content after pasting or store it for manual reversion through the system tray menu or revert hotkey.
-
-3. **Using Reverse Replacements (if configured):**  
-   Copy some text that contains previously replaced content, then press the reverse hotkey (e.g., `Shift+Alt+V`). The application will:
-
-   - Replace any instances of replacement text with the original text.
-   - Maintain case patterns if case preservation is enabled.
-
-4. **Reverting to Original Clipboard:**  
-   If automatic reversion is disabled but temporary clipboard is enabled, you can:
-
-   - Press the configured revert hotkey (e.g., `Ctrl+Shift+Alt+R`)
-   - Or right-click the system tray icon and select **Revert to Original**
-
-5. **Reloading Configuration:**  
-   If you update your `config.json` file while the application is running, you can apply the changes without restarting by right-clicking the system tray icon and selecting **Reload Configuration**.
-
-6. **Exiting the Application:**  
-   Right-click the system tray icon and select **Quit** to exit.
->>>>>>> 3e21d326
 
 ## Building for Windows
 
@@ -504,7 +393,6 @@
 
 ## Changelog
 
-<<<<<<< HEAD
 ### 1.7.1 (Current Version)
 
 -   **Feature: Add Simple Rule:**
@@ -580,53 +468,6 @@
     Added option to automatically restore the original clipboard content immediately after pasting.
 -   **Simplified Clipboard Management:**
     Streamlined the clipboard restoration interface to a single "Revert to Original" option in the system tray.
-=======
-### 1.5.2
-
-- **Major Code Refactoring**:
-  - Reorganized project into a proper Go package structure
-  - Improved platform-specific clipboard paste handling
-  - Enhanced error handling and logging
-  - Better separation of concerns between packages
-  - No functional changes, purely architectural improvements
-
-### 1.5.1
-
-- **Global Revert Hotkey:**
-  Added support for a dedicated global hotkey that reverts the clipboard to its original content when automatic reversion is disabled.
-
-### 1.5.0
-
-- **Case-Preserving Replacements:**
-  Added support for maintaining capitalization patterns when replacing text (lowercase, UPPERCASE, Title Case, PascalCase).
-- **Bidirectional Replacements:**
-  Added `reverse_hotkey` to profiles for enabling reversible replacements.
-- **Custom Reverse Replacements:**
-  Added `reverse_with` field to override the default text used in reverse replacements.
-
-### 1.4.0
-
-- **Multiple Profile Support:**
-  Added support for multiple named profiles, each with its own set of replacement rules and hotkey binding.
-- **Profile Management:**
-  Profiles can be toggled on/off directly from the system tray.
-- **Rule Merging:**
-  Profiles with the same hotkey have their replacement rules merged and applied sequentially.
-
-### 1.3.1
-
-- **Fixed Original Clipboard Storage:**  
-  Fixed an issue where pressing the hotkey multiple times on already processed text would incorrectly overwrite the stored original clipboard content. The application now properly preserves the original clipboard text until either new content is copied or new replacements are performed.
-
-### 1.3.0
-
-- **Dynamic Configuration Reloading:**  
-  Added ability to reload configuration without restarting the application.
-- **Automatic Clipboard Reversion:**  
-  Added option to automatically restore the original clipboard content immediately after pasting.
-- **Simplified Clipboard Management:**  
-  Streamlined the clipboard restoration interface to a single "Revert to Original" option in the system tray.
->>>>>>> 3e21d326
 
 ### 1.2.0
 -   **Temporary Clipboard Storage:**
